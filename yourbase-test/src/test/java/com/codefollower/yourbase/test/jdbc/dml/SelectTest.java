/*
 * Copyright 2011 The Apache Software Foundation
 *
 * Licensed to the Apache Software Foundation (ASF) under one
 * or more contributor license agreements.  See the NOTICE file
 * distributed with this work for additional information
 * regarding copyright ownership.  The ASF licenses this file
 * to you under the Apache License, Version 2.0 (the
 * "License"); you may not use this file except in compliance
 * with the License.  You may obtain a copy of the License at
 *
 *     http://www.apache.org/licenses/LICENSE-2.0
 *
 * Unless required by applicable law or agreed to in writing, software
 * distributed under the License is distributed on an "AS IS" BASIS,
 * WITHOUT WARRANTIES OR CONDITIONS OF ANY KIND, either express or implied.
 * See the License for the specific language governing permissions and
 * limitations under the License.
 */
package com.codefollower.yourbase.test.jdbc.dml;

import static junit.framework.Assert.assertEquals;

import org.junit.Test;

import com.codefollower.yourbase.test.jdbc.TestBase;

public class SelectTest extends TestBase {
    @Test
    public void run() throws Exception {
        createTableIfNotExists("SelectTest");
        testInsert();
        testSelect();
    }

    void testInsert() throws Exception {
        stmt.executeUpdate("INSERT INTO SelectTest(_rowkey_, f1, cf1.f2, cf2.f3) VALUES('01', 'a1', 'b', 51)");
        stmt.executeUpdate("INSERT INTO SelectTest(_rowkey_, f1, cf1.f2, cf2.f3) VALUES('02', 'a1', 'b', 61)");
        stmt.executeUpdate("INSERT INTO SelectTest(_rowkey_, f1, cf1.f2, cf2.f3) VALUES('03', 'a1', 'b', 61)");

        stmt.executeUpdate("INSERT INTO SelectTest(_rowkey_, f1, cf1.f2, cf2.f3) VALUES('25', 'a2', 'b', 51)");
        stmt.executeUpdate("INSERT INTO SelectTest(_rowkey_, f1, cf1.f2, cf2.f3) VALUES('26', 'a2', 'b', 61)");
        stmt.executeUpdate("INSERT INTO SelectTest(_rowkey_, f1, cf1.f2, cf2.f3) VALUES('27', 'a2', 'b', 61)");

        stmt.executeUpdate("INSERT INTO SelectTest(_rowkey_, f1, cf1.f2, cf2.f3) VALUES('50', 'a1', 'b', 12)");
        stmt.executeUpdate("INSERT INTO SelectTest(_rowkey_, f1, cf1.f2, cf2.f3) VALUES('51', 'a2', 'b', 12)");
        stmt.executeUpdate("INSERT INTO SelectTest(_rowkey_, f1, cf1.f2, cf2.f3) VALUES('52', 'a1', 'b', 12)");

        stmt.executeUpdate("INSERT INTO SelectTest(_rowkey_, f1, cf1.f2, cf2.f3) VALUES('75', 'a1', 'b', 12)");
        stmt.executeUpdate("INSERT INTO SelectTest(_rowkey_, f1, cf1.f2, cf2.f3) VALUES('76', 'a2', 'b', 12)");
        stmt.executeUpdate("INSERT INTO SelectTest(_rowkey_, f1, cf1.f2, cf2.f3) VALUES('77', 'a1', 'b', 12)");
    }

    void testSelect() throws Exception {
        sql = "select _rowkey_, f1, f2, cf2.f3 from SelectTest";
        printResultSet();

        sql = "select _rowkey_, f1, f2, cf2.f3 from SelectTest";
        stmt.setFetchSize(2);
        printResultSet();

<<<<<<< HEAD
        //        where();
        //        orderBy();
        //        groupBy();
    }

    void testSelect0() throws Exception {
=======
>>>>>>> 8088e411
        where();
        orderBy();
        groupBy();
    }

    private void where() throws Exception {
        sql = "SELECT count(*) FROM SelectTest WHERE f1 = 'a2'";
        assertEquals(5, getIntValue(1, true));

        sql = "SELECT count(*) FROM SelectTest WHERE _rowkey_ >= '50' AND f1 = 'a2'";
        assertEquals(2, getIntValue(1, true));

        sql = "SELECT count(*) FROM SelectTest WHERE _rowkey_ = '75' AND f1 = 'a2'";
        assertEquals(0, getIntValue(1, true));
    }

    private void orderBy() throws Exception {
        sql = "FROM SelectTest SELECT f1, f2, cf2.f3 ORDER BY f1 desc";
        printResultSet();
    }

    private void groupBy() throws Exception {
        sql = "SELECT f1, count(f1) FROM SelectTest GROUP BY f1";
        sql = "SELECT f1, count(f1) FROM SelectTest GROUP BY f1 HAVING f1 >= 'a1'";
        printResultSet();
    }

}<|MERGE_RESOLUTION|>--- conflicted
+++ resolved
@@ -59,15 +59,6 @@
         stmt.setFetchSize(2);
         printResultSet();
 
-<<<<<<< HEAD
-        //        where();
-        //        orderBy();
-        //        groupBy();
-    }
-
-    void testSelect0() throws Exception {
-=======
->>>>>>> 8088e411
         where();
         orderBy();
         groupBy();
